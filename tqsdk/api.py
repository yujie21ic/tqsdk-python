#!/usr/bin/env python
#  -*- coding: utf-8 -*-
"""
天勤接口的PYTHON封装, 提供以下功能

* 连接行情和交易服务器或天勤终端的websocket扩展接口, 接收行情及交易推送数据
* 在内存中存储管理一份完整的业务数据(行情+交易), 并在接收到新数据包时更新内存数据
* 通过一批函数接口, 支持用户代码访问业务数据
* 发送交易指令


* PYTHON SDK使用文档: https://doc.shinnytech.com/pysdk/latest/
* 天勤行情终端下载: https://www.shinnytech.com/tianqin
* 天勤使用文档: https://doc.shinnytech.com/tq/latest/
"""
__author__ = 'chengzhi'

import json
import uuid
import sys
import time
import datetime
import logging
import argparse
import copy
import ctypes
import asyncio
import functools
import websockets
import requests
import weakref
import base64
import os
import pandas as pd
import numpy as np
from .__version__ import __version__
from tqsdk.sim import TqSim
from tqsdk.objs import Entity, Quote, Account, Position, Order, Trade
from tqsdk import tqhelper


class TqApi(object):
    """
    天勤接口及数据管理类.

    通常情况下, 一个线程中应该只有一个TqApi的实例, 它负责维护网络连接, 接收行情及账户数据, 并在内存中维护业务数据截面
    """
    def __init__(self, account=None, url=None, backtest=None, debug=None, loop=None):
        """
        创建天勤接口实例

        Args:
            account (None/TqAccount/TqSim/TqApi): [可选]交易账号:
                * None: 账号将根据命令行参数决定, 默认为 :py:class:`~tqsdk.sim.TqSim`

                * :py:class:`~tqsdk.api.TqAccount` : 使用实盘账号, 直连行情和交易服务器(不通过天勤终端), 需提供期货公司/帐号/密码

                * :py:class:`~tqsdk.sim.TqSim` : 使用 TqApi 自带的内部模拟账号

                * :py:class:`~tqsdk.sim.TqApi` : 对 master TqApi 创建一个 slave 副本, 以便在其它线程中使用

            url (str): [可选]指定服务器的地址
                * 当 account 为 :py:class:`~tqsdk.api.TqAccount` 类型时, 可以通过该参数指定交易服务器地址, 默认使用 wss://opentd.shinnytech.com/trade/user0. 行情始终使用 wss://openmd.shinnytech.com/t/md/front/mobile

                * 当 account 为 :py:class:`~tqsdk.sim.TqSim` 类型时, 可以通过该参数指定行情服务器地址, 默认使用 wss://openmd.shinnytech.com/t/md/front/mobile

            backtest (TqBacktest): [可选]传入 TqBacktest 对象将进入回测模式, 回测模式下会强制使用 account 为 :py:class:`~tqsdk.sim.TqSim` 并只连接 wss://openmd.shinnytech.com/t/md/front/mobile 接收行情数据

            debug(str): [可选] 指定一个日志文件名, 将调试信息输出到指定文件. 默认不输出.

            loop(asyncio.AbstractEventLoop): [可选]使用指定的 IOLoop, 默认创建一个新的.

        Example::

            # 使用实盘帐号直连行情和交易服务器
            from tqsdk import TqApi, TqAccount
            api = TqApi(TqAccount("H海通期货", "022631", "123456"))

            # 使用模拟帐号直连行情服务器
            from tqsdk import TqApi, TqSim
            api = TqApi(TqSim())

            # 进行策略回测
            from datetime import date
            from tqsdk import TqApi, TqSim, TqBacktest
            api = TqApi(TqSim(), backtest=TqBacktest(start_dt=date(2018, 5, 1), end_dt=date(2018, 10, 1)))
        """
        # 记录参数
        if account is None:
            account = TqSim()
        self._account = account
        self._backtest = backtest
        self._ins_url = "https://openmd.shinnytech.com/t/md/symbols/latest.json"
        self._md_url = "wss://openmd.shinnytech.com/t/md/front/mobile"
        self._td_url = "wss://opentd.shinnytech.com/trade/user0"
        if url and isinstance(self._account, TqSim):
            self._md_url = url
        if url and isinstance(self._account, TqAccount):
            self._td_url = url
        self.loop = asyncio.new_event_loop() if loop is None else loop  # 创建一个新的 ioloop, 避免和其他框架/环境产生干扰
<<<<<<< HEAD
        self.send_chan, self.recv_chan = TqChan(self), TqChan(self)  # 消息收发队列
        self.tasks = set()  # 由api维护的所有根task，不包含子task，子task由其父task维护
        self.exceptions = []  # 由api维护的所有task抛出的例外
        # 处理命令行参数
        parser = argparse.ArgumentParser()
        parser.add_argument('--_action', type=str, required=False)
        parser.add_argument('--_account_id', type=str, required=False)
        parser.add_argument('--_output_file', type=str, required=False)
        parser.add_argument('--_dt_start', type=str, required=False)
        parser.add_argument('--_dt_end', type=str, required=False)
        parser.add_argument('--_tq_pid', type=int, required=False)
        parser.add_argument('--_tq_url', type=str, required=False)
        args, unknown = parser.parse_known_args()
=======

>>>>>>> 9578c890
        # 初始化 logger
        self.logger = logging.getLogger("TqApi")
        self.logger.setLevel(logging.INFO)
        sh = logging.StreamHandler()
        sh.setLevel(logging.INFO)
        sh.setFormatter(logging.Formatter('%(asctime)s - %(levelname)s - %(message)s'))
        self.logger.addHandler(sh)
        if debug:
            self.logger.setLevel(logging.DEBUG)
            fh = logging.FileHandler(filename=debug)
            fh.setFormatter(logging.Formatter('%(asctime)s - %(levelname)s - %(message)s'))
            self.logger.addHandler(fh)

        # 初始化loop
        self.send_chan, self.recv_chan = TqChan(self), TqChan(self)  # 消息收发队列
        self.tasks = set()  # 由api维护的所有根task，不包含子task，子task由其父task维护
        self.exceptions = []  # 由api维护的所有task抛出的例外
        self.loop.call_soon = functools.partial(self._call_soon, self.loop.call_soon) # 回测需要行情和交易 lockstep, 而 asyncio 没有将内部的 _ready 队列暴露出来, 因此 monkey patch call_soon 函数用来判断是否有任务等待执行
        self.event_rev, self.check_rev = 0, 0

        # 内部关键数据
        self.requests = {
            "quotes": set(),
        }  # 记录已发出的请求
        self.serials = {}  # 记录所有数据序列
        self.data = {"_path": [], "_listener": weakref.WeakSet()}  # 数据存储
        self.diffs = []  # 自上次wait_update返回后收到更新数据的数组
        self.pending_diffs = []  # 从网络上收到的待处理的 diffs, 只在 wait_update 函数执行过程中才可能为非空
        self.prototype = self._gen_prototype()  # 各业务数据的原型, 用于决定默认值及将收到的数据转为特定的类型
        self.wait_timeout = False  # wait_update 是否触发超时

        # slave模式的api不需要完整初始化流程
        self.is_slave = isinstance(account, TqApi)
<<<<<<< HEAD
        if not self.is_slave:
            self._slaves = []
            if args._action == "run":
                from tqsdk import tqhelper
                account = args._account_id
                report_file = open(args._output_file, "a+")
                dt_func = lambda: int(datetime.datetime.now().timestamp() * 1e9)
                tqhelper.setup_output_file(report_file, dt_func)
                self.create_task(tqhelper.account_watcher(self, dt_func, report_file))
                tqhelper.monitor_extern_process(args._tq_pid)
            elif args._action == "backtest":
                from tqsdk import tqhelper
                if not isinstance(account, TqSim):
                    account = TqSim()
                if backtest is None:
                    from tqsdk.backtest import TqBacktest
                    start_date = datetime.datetime.strptime(args._dt_start, '%Y%m%d')
                    end_date = datetime.datetime.strptime(args._dt_end, '%Y%m%d')
                    backtest = TqBacktest(start_dt=start_date, end_dt=end_date)
                report_file = open(args._output_file, "a+")
                dt_func = lambda: account._get_current_timestamp()
                tqhelper.setup_output_file(report_file, dt_func)
                self.create_task(tqhelper.account_watcher(self, dt_func, report_file))
                tqhelper.monitor_extern_process(args._tq_pid)
            else:
                if account is None:
                    account = TqSim()
            self.account_id = account if isinstance(account, str) else account.account_id
            if sys.platform.startswith("win"):
                self.create_task(self._windows_patch())  # Windows系统下asyncio不支持KeyboardInterrupt的临时补丁
            self.create_task(self._notify_watcher())  # 监控服务器发送的通知
            self._setup_connection(account, url, backtest, args._tq_url)  # 初始化通讯连接
        else:
            self._master = account
=======
        if self.is_slave:
>>>>>>> 9578c890
            if self._master.is_slave:
                raise Exception("不可以为slave再创建slave")
            self._master = account
            self._master._add_slave(self)
            self._account = self._master._account
            return

        # 与天勤配合
        self._tq_send_chan, self._tq_recv_chan = tqhelper.link_tq(self)

        # 初始化
        self._slaves = []
        if sys.platform.startswith("win"):
            self.create_task(self._windows_patch())  # Windows系统下asyncio不支持KeyboardInterrupt的临时补丁
        self.create_task(self._notify_watcher())  # 监控服务器发送的通知
        self._setup_connection()  # 初始化通讯连接

        # 等待初始化完成
        deadline = time.time() + 60
        try:
            while self.data.get("mdhis_more_data", True) \
                    or self.data.get("trade", {}).get(self._account.account_id, {}).get("trade_more_data", True):
                if not self.wait_update(deadline=deadline):  # 等待连接成功并收取截面数据
                    raise Exception("接收数据超时，请检查客户端及网络是否正常")
        except:
            self.close()
            raise
        self.diffs = []  # 截面数据不算做更新数据

    # ----------------------------------------------------------------------
    def copy(self):
        """
        创建当前TqApi的一个副本. 这个副本可以在另一个线程中使用

        Returns:
            :py:class:`~tqsdk.api.TqApi`: 返回当前TqApi的一个副本. 这个副本可以在另一个线程中使用
        """
        return TqApi(self)

    def close(self):
        """
        关闭天勤接口实例并释放相应资源

        Example::

            # m1901开多3手
            from tqsdk import TqApi, TqSim
            from contextlib import closing

            with closing(TqApi(TqSim())) as api:
                api.insert_order(symbol="DCE.m1901", direction="BUY", offset="OPEN", volume=3)
        """
        if self.loop.is_running():
            raise Exception("不能在协程中调用 close, 如需关闭 api 实例需在 wait_update 返回后再关闭")
        elif asyncio._get_running_loop():
            raise Exception("TqSdk 使用了 python3 的原生协程和异步通讯库 asyncio，您所使用的 IDE 不支持 asyncio, 请使用 pycharm 或其它支持 asyncio 的 IDE")
        # 检查是否需要发送多余的序列
        for _, serial in self.serials.items():
            self._process_serial_extra_array(serial)
        self._run_until_idle()  # 由于有的处于 ready 状态 task 可能需要报撤单, 因此一直运行到没有 ready 状态的 task
        for task in self.tasks:
            task.cancel()
        while self.tasks:  # 等待 task 执行完成
            self._run_once()
        self.loop.run_until_complete(self.loop.shutdown_asyncgens())
        self.loop.close()

    # ----------------------------------------------------------------------
    def get_quote(self, symbol):
        """
        获取指定合约的盘口行情.

        Args:
            symbol (str): 指定合约代码。注意：天勤接口从0.8版本开始，合约代码格式变更为 交易所代码.合约代码 的格式. 可用的交易所代码如下：
                         * CFFEX: 中金所
                         * SHFE: 上期所
                         * DCE: 大商所
                         * CZCE: 郑商所
                         * INE: 能源交易所(原油)

        Returns:
            :py:class:`~tqsdk.objs.Quote`: 返回一个盘口行情引用. 其内容将在 :py:meth:`~tqsdk.api.TqApi.wait_update` 时更新.

            注意: 在 tqsdk 还没有收到行情数据包时, 此对象中各项内容为 NaN 或 0

        Example::

            # 获取 SHFE.cu1812 合约的报价
            from tqsdk import TqApi, TqSim

            api = TqApi(TqSim())
            quote = api.get_quote("SHFE.cu1812")
            print(quote.last_price)
            while api.wait_update():
                print(quote.last_price)

            #以上代码将输出
            nan
            24575.0
            24575.0
            ...
        """
        if symbol not in self.data.get("quotes", {}):
            raise Exception("代码 %s 不存在, 请检查合约代码是否填写正确" % (symbol))
        quote = self._get_obj(self.data, ["quotes", symbol], self.prototype["quotes"]["#"])
        if symbol not in self.requests.setdefault("quotes", set()):
            self.requests["quotes"].add(symbol)
            self._send_pack({
                "aid": "subscribe_quote",
                "ins_list": ",".join(self.requests["quotes"]),
            })
        deadline = time.time() + 30
        while not self.loop.is_running() and quote["datetime"] == "":
            #@todo: merge diffs
            if not self.wait_update(deadline=deadline):
                raise Exception("获取 %s 的行情超时，请检查客户端及网络是否正常，且合约代码填写正确" % (symbol))
        return quote

    # ----------------------------------------------------------------------
    def get_kline_serial(self, symbol, duration_seconds, data_length=200, chart_id=None):
        """
        获取k线序列数据

        请求指定合约及周期的K线数据. 序列数据会随着时间推进自动更新

        Args:
            symbol (str): 指定合约代码.

            duration_seconds (int): K线数据周期，以秒为单位。例如: 1分钟线为60,1小时线为3600,日线为86400。 注意: 周期在日线以内时此参数可以任意填写, 在日线以上时只能是日线(86400)的整数倍

            data_length (int): 需要获取的序列长度。每个序列最大支持请求 8964 个数据

            chart_id (str): [可选]指定序列id, 默认由 api 自动生成

        Returns:
            pandas.DataFrame: 本函数总是返回一个 pandas.DataFrame 实例. 行数=data_length, 包含以下列:

            * id: int, 1234 (k线序列号)
            * datetime: int, 1501080715000000000 (K线起点时间(按北京时间)，自unix epoch(1970-01-01 00:00:00 GMT)以来的纳秒数)
            * open: float, 51450.0 (K线起始时刻的最新价)
            * high: float, 51450.0 (K线时间范围内的最高价)
            * low: float, 51450.0 (K线时间范围内的最低价)
            * close: float, 51450.0 (K线结束时刻的最新价)
            * volume: int, 11 (K线时间范围内的成交量)
            * open_oi: int, 27354 (K线起始时刻的持仓量)
            * close_oi: int, 27355 (K线结束时刻的持仓量)

        Example::

            # 获取 SHFE.cu1812 的1分钟线
            from tqsdk import TqApi, TqSim

            api = TqApi(TqSim())
            k_serial = api.get_kline_serial("SHFE.cu1812", 60)
            while True:
                api.wait_update()
                print(k_serial.iloc[-1].close)

            # 预计的输出是这样的:
            50970.0
            50970.0
            50960.0
            ...
        """
        if symbol not in self.data.get("quotes", {}):
            raise Exception("代码 %s 不存在, 请检查合约代码是否填写正确" % (symbol))
        duration_seconds = int(duration_seconds)  # 转成整数
        if duration_seconds <= 0 or duration_seconds > 86400 and duration_seconds % 86400 != 0:
            raise Exception("K线数据周期 %d 错误, 请检查K线数据周期值是否填写正确" % (duration_seconds))
        data_length = int(data_length)
        if data_length <= 0:
            raise Exception("K线数据序列长度 %d 错误, 请检查序列长度是否填写正确" % (data_length))
        if data_length > 8964:
            data_length = 8964
        dur_id = duration_seconds * 1000000000
        request = (symbol, duration_seconds, data_length, chart_id)
        serial = self.requests.setdefault("klines", {}).get(request, None)
        if serial is None or chart_id is not None:
            self._send_pack({
                "aid": "set_chart",
                "chart_id": chart_id if chart_id is not None else self._generate_chart_id("realtime", symbol, duration_seconds),
                "ins_list": symbol,
                "duration": dur_id,
                "view_width": data_length,
            })
        if serial is None:
            serial = self._init_serial(self._get_obj(self.data, ["klines", symbol, str(dur_id)]), data_length, self.prototype["klines"]["*"]["*"]["data"]["@"])
            self.requests["klines"][request] = serial
            self.serials[id(serial["df"])] = serial
        deadline = time.time() + 30
        while not self.loop.is_running() and not self._is_serial_ready(serial):
            #@todo: merge diffs
            if not self.wait_update(deadline=deadline):
                raise Exception("获取 %s (%d) 的K线超时，请检查客户端及网络是否正常，且合约代码填写正确" % (symbol, duration_seconds))
        return serial["df"]

    # ----------------------------------------------------------------------
    def get_tick_serial(self, symbol, data_length=200, chart_id=None):
        """
        获取tick序列数据

        请求指定合约的Tick序列数据. 序列数据会随着时间推进自动更新

        Args:
            symbol (str): 指定合约代码.

            data_length (int): 需要获取的序列长度。每个序列最大支持请求 8964 个数据

            chart_id (str): [可选]指定序列id, 默认由 api 自动生成

        Returns:
            pandas.DataFrame: 本函数总是返回一个 pandas.DataFrame 实例. 行数=data_length, 包含以下列:

            * id: int, tick序列号
            * datetime: int, 1501074872000000000 (tick从交易所发出的时间(按北京时间)，自unix epoch(1970-01-01 00:00:00 GMT)以来的纳秒数)
            * last_price: float, 3887.0 (最新价)
            * average: float, 3820.0 (当日均价)
            * highest: float, 3897.0 (当日最高价)
            * lowest: float, 3806.0 (当日最低价)
            * ask_price1: float, 3886.0 (卖一价)
            * ask_volume1: int, 3 (卖一量)
            * bid_price1: float, 3881.0 (买一价)
            * bid_volume1: int, 18 (买一量)
            * volume: int 7823 (当日成交量)
            * amount: float, 19237841.0 (成交额)
            * open_interest: int, 1941 (持仓量)

        Example::

            # 获取 SHFE.cu1812 的Tick序列
            from tqsdk import TqApi, TqSim

            api = TqApi(TqSim())
            serial = api.get_tick_serial("SHFE.cu1812")
            while True:
                api.wait_update()
                print(serial.iloc[-1].bid_price1, serial.iloc[-1].ask_price1)

            # 预计的输出是这样的:
            50860.0 51580.0
            50860.0 51580.0
            50820.0 51580.0
            ...
        """
        if symbol not in self.data.get("quotes", {}):
            raise Exception("代码 %s 不存在, 请检查合约代码是否填写正确" % (symbol))
        data_length = int(data_length)
        if data_length <= 0:
            raise Exception("K线数据序列长度 %d 错误, 请检查序列长度是否填写正确" % (data_length))
        if data_length > 8964:
            data_length = 8964
        request = (symbol, data_length, chart_id)
        serial = self.requests.setdefault("ticks", {}).get(request, None)
        if serial is None or chart_id is not None:
            self._send_pack({
                "aid": "set_chart",
                "chart_id": chart_id if chart_id is not None else self._generate_chart_id("realtime", symbol, 0),
                "ins_list": symbol,
                "duration": 0,
                "view_width": data_length,
            })
        if serial is None:
            serial = self._init_serial(self._get_obj(self.data, ["ticks", symbol]), data_length, self.prototype["ticks"]["*"]["data"]["@"])
            self.requests["ticks"][request] = serial
            self.serials[id(serial["df"])] = serial
        deadline = time.time() + 30
        while not self.loop.is_running() and not self._is_serial_ready(serial):
            #@todo: merge diffs
            if not self.wait_update(deadline=deadline):
                raise Exception("获取 %s 的Tick超时，请检查客户端及网络是否正常，且合约代码填写正确" % (symbol))
        return serial["df"]

    # ----------------------------------------------------------------------
    def insert_order(self, symbol, direction, offset, volume, limit_price=None, order_id=None):
        """
        发送下单指令. **注意: 指令将在下次调用** :py:meth:`~tqsdk.api.TqApi.wait_update` **时发出**

        Args:
            symbol (str): 拟下单的合约symbol, 格式为 交易所代码.合约代码,  例如 "SHFE.cu1801"

            direction (str): "BUY" 或 "SELL"

            offset (str): "OPEN", "CLOSE" 或 "CLOSETODAY"

            volume (int): 需要下单的手数

            limit_price (float): [可选]下单价格, 默认市价单

            order_id (str): [可选]指定下单单号, 默认由 api 自动生成

        Returns:
            :py:class:`~tqsdk.objs.Order`: 返回一个委托单对象引用. 其内容将在 :py:meth:`~tqsdk.api.TqApi.wait_update` 时更新.

        Example::

            # 市价开3手 DCE.m1809 多仓
            from tqsdk import TqApi, TqSim

            api = TqApi(TqSim())
            order = api.insert_order(symbol="DCE.m1809", direction="BUY", offset="OPEN", volume=3)
            while True:
                api.wait_update()
                print("单状态: %s, 已成交: %d 手" % (order.status, order.volume_orign - order.volume_left))

            # 预计的输出是这样的:
            单状态: ALIVE, 已成交: 0 手
            单状态: ALIVE, 已成交: 0 手
            单状态: FINISHED, 已成交: 3 手
            ...
        """
        if symbol not in self.data.get("quotes", {}):
            raise Exception("合约代码 %s 不存在, 请检查合约代码是否填写正确" % (symbol))
        if direction not in ("BUY", "SELL"):
            raise Exception("下单方向(direction) %s 错误, 请检查 direction 参数是否填写正确" % (direction))
        if offset not in ("OPEN", "CLOSE", "CLOSETODAY"):
            raise Exception("开平标志(offset) %s 错误, 请检查 offset 是否填写正确" % (offset))
        volume = int(volume)
        if volume <= 0:
            raise Exception("下单手数(volume) %s 错误, 请检查 volume 是否填写正确" % (volume))
        limit_price = float(limit_price) if limit_price is not None else None
        if not order_id:
            order_id = self._generate_order_id()
        (exchange_id, instrument_id) = symbol.split(".", 1)
        msg = {
            "aid": "insert_order",
            "user_id": self._account.account_id,
            "order_id": order_id,
            "exchange_id": exchange_id,
            "instrument_id": instrument_id,
            "direction": direction,
            "offset": offset,
            "volume": volume,
            "volume_condition": "ANY",
        }
        if limit_price is None:
            msg["price_type"] = "ANY"
            msg["time_condition"] = "IOC"
        else:
            msg["price_type"] = "LIMIT"
            msg["time_condition"] = "GFD"
            msg["limit_price"] = limit_price
        self._send_pack(msg)
        order = self.get_order(order_id)
        order.update({
            "order_id": order_id,
            "exchange_id": exchange_id,
            "instrument_id": instrument_id,
            "direction": direction,
            "offset": offset,
            "volume_orign": volume,
            "volume_left": volume,
            "status": "ALIVE",
            "_this_session": True,
        })
        return order

    # ----------------------------------------------------------------------
    def cancel_order(self, order_or_order_id):
        """
        发送撤单指令. **注意: 指令将在下次调用** :py:meth:`~tqsdk.api.TqApi.wait_update` **时发出**

        Args:
            order_or_order_id (str/ :py:class:`~tqsdk.objs.Order` ): 拟撤委托单或单号

        Example::

            # 挂价开3手 DCE.m1809 多仓, 如果价格变化则撤单重下，直到全部成交
            from tqsdk import TqApi, TqSim

            api = TqApi(TqSim())
            quote = api.get_quote("DCE.m1809")
            order = {}

            while True:
                api.wait_update()
                # 当行情有变化且当前挂单价格不优时，则撤单
                if order and api.is_changing(quote) and order.status == "ALIVE" and quote.bid_price1 > order.limit_price:
                    print("价格改变，撤单重下")
                    api.cancel_order(order)
                # 当委托单已撤或还没有下单时则下单
                if (not order and api.is_changing(quote)) or (api.is_changing(order) and order.volume_left != 0 and order.status == "FINISHED"):
                    print("下单: 价格 %f" % quote.bid_price1)
                    order = api.insert_order(symbol="DCE.m1809", direction="BUY", offset="OPEN", volume=order.get("volume_left", 3), limit_price=quote.bid_price1)
                if api.is_changing(order):
                    print("单状态: %s, 已成交: %d 手" % (order.status, order.volume_orign - order.volume_left))


            # 预计的输出是这样的:
            下单: 价格 3117.000000
            单状态: ALIVE, 已成交: 0 手
            价格改变，撤单重下
            下单: 价格 3118.000000
            单状态: ALIVE, 已成交: 0 手
            单状态: FINISHED, 已成交: 3 手
            ...
        """
        if isinstance(order_or_order_id, Order):
            order_id = order_or_order_id.order_id
        else:
            order_id = order_or_order_id
        msg = {
            "aid": "cancel_order",
            "user_id": self._account.account_id,
            "order_id": order_id,
        }
        self._send_pack(msg)

    # ----------------------------------------------------------------------
    def get_account(self):
        """
        获取用户账户资金信息

        Returns:
            :py:class:`~tqsdk.objs.Account`: 返回一个账户对象引用. 其内容将在 :py:meth:`~tqsdk.api.TqApi.wait_update` 时更新.

        Example::

            # 获取当前浮动盈亏
            from tqsdk import TqApi, TqSim

            api = TqApi(TqSim())
            account = api.get_account()
            print(account.float_profit)

            # 预计的输出是这样的:
            2180.0
            2080.0
            2080.0
            ...
        """
        return self._get_obj(self.data, ["trade", self._account.account_id, "accounts", "CNY"], self.prototype["trade"]["*"]["accounts"]["@"])

    # ----------------------------------------------------------------------
    def get_position(self, symbol=None):
        """
        获取用户持仓信息

        Args:
            symbol (str): [可选]合约代码, 不填则返回所有持仓

        Returns:
            :py:class:`~tqsdk.objs.Position`: 当指定了 symbol 时, 返回一个持仓对象引用. 其内容将在 :py:meth:`~tqsdk.api.TqApi.wait_update` 时更新.

            不填 symbol 参数调用本函数, 将返回包含用户所有持仓的一个dict, 其中每个元素的key为合约代码, value为 :py:class:`~tqsdk.objs.Position`

        Example::

            # 获取 DCE.m1809 当前浮动盈亏
            from tqsdk import TqApi, TqSim

            api = TqApi(TqSim())
            position = api.get_position("DCE.m1809")
            print(position.float_profit_long + position.float_profit_short)
            while api.wait_update():
                print(position.float_profit_long + position.float_profit_short)

            # 预计的输出是这样的:
            300.0
            330.0
            ...
        """
        if symbol:
            if symbol not in self.data.get("quotes", {}):
                raise Exception("代码 %s 不存在, 请检查合约代码是否填写正确" % (symbol))
            return self._get_obj(self.data, ["trade", self._account.account_id, "positions", symbol], self.prototype["trade"]["*"]["positions"]["@"])
        return self._get_obj(self.data, ["trade", self._account.account_id, "positions"])

    # ----------------------------------------------------------------------
    def get_order(self, order_id=None):
        """
        获取用户委托单信息

        Args:
            order_id (str): [可选]单号, 不填单号则返回所有委托单

        Returns:
            :py:class:`~tqsdk.objs.Order`: 当指定了order_id时, 返回一个委托单对象引用. 其内容将在 :py:meth:`~tqsdk.api.TqApi.wait_update` 时更新.

            不填order_id参数调用本函数, 将返回包含用户所有委托单的一个dict, 其中每个元素的key为委托单号, value为 :py:class:`~tqsdk.objs.Order`

            注意: 在刚下单后, tqsdk 还没有收到回单信息时, 此对象中各项内容为空

        Example::

            # 获取当前总挂单手数
            from tqsdk import TqApi, TqSim

            api = TqApi(TqSim())
            orders = api.get_order()
            while True:
                api.wait_update()
                print(sum(order.volume_left for oid, order in orders.items() if order.status == "ALIVE"))

            # 预计的输出是这样的:
            3
            3
            0
            ...
        """
        if order_id:
            return self._get_obj(self.data, ["trade", self._account.account_id, "orders", order_id], self.prototype["trade"]["*"]["orders"]["@"])
        return self._get_obj(self.data, ["trade", self._account.account_id, "orders"])

    # ----------------------------------------------------------------------
    def get_trade(self, trade_id=None):
        """
        获取用户成交信息

        Args:
            trade_id (str): [可选]成交号, 不填成交号则返回所有委托单

        Returns:
            :py:class:`~tqsdk.objs.Trade`: 当指定了trade_id时, 返回一个成交对象引用. 其内容将在 :py:meth:`~tqsdk.api.TqApi.wait_update` 时更新.

            不填trade_id参数调用本函数, 将返回包含用户当前交易日成交记录的一个dict, 其中每个元素的key为成交号, value为 :py:class:`~tqsdk.objs.Trade`

            推荐优先使用 :py:meth:`~tqsdk.objs.Order.trade_records` 获取某个委托单的相应成交记录, 仅当确有需要时才使用本函数.

        """
        if trade_id:
            return self._get_obj(self.data, ["trade", self._account.account_id, "trades", trade_id], self.prototype["trade"]["*"]["trades"]["@"])
        return self._get_obj(self.data, ["trade", self._account.account_id, "trades"])

    # ----------------------------------------------------------------------
    def wait_update(self, deadline=None):
        """
        等待业务数据更新

        调用此函数将阻塞当前线程, 等待天勤主进程发送业务数据更新并返回

        Args:
            deadline (float): [可选]指定截止时间，自unix epoch(1970-01-01 00:00:00 GMT)以来的秒数(time.time())。默认没有超时(无限等待)

        Returns:
            bool: 如果收到业务数据更新则返回 True, 如果到截止时间依然没有收到业务数据更新则返回 False

        注意: 由于存在网络延迟, 因此有数据更新不代表之前发出的所有请求都被处理了, 例如::

            from tqsdk import TqApi, TqSim

            api = TqApi(TqSim())
            quote = api.get_quote("SHFE.cu1812")
            api.wait_update()
            print(quote.datetime)

            可能输出 ""(空字符串), 表示还没有收到该合约的行情
        """
        if self.loop.is_running():
            raise Exception("不能在协程中调用 wait_update, 如需在协程中等待业务数据更新请使用 register_update_notify")
        elif asyncio._get_running_loop():
            raise Exception("TqSdk 使用了 python3 的原生协程和异步通讯库 asyncio，您所使用的 IDE 不支持 asyncio, 请使用 pycharm 或其它支持 asyncio 的 IDE")
        self.wait_timeout = False
        # 先尝试执行各个task,再请求下个业务数据
        self._run_until_idle()
        # 检查是否需要发送多余的序列
        for _, serial in self.serials.items():
            self._process_serial_extra_array(serial)
        if not self.is_slave:
            self.send_chan.send_nowait({"aid": "peek_message"})
        # 先 _fetch_msg 再判断 deadline, 避免当 deadline 立即触发时无法接收数据
        update_task = self.create_task(self._fetch_msg())
        deadline_handle = None if deadline is None else self.loop.call_later(max(0, deadline - time.time()), self._set_wait_timeout)
        try:
            while not self.wait_timeout and not self.pending_diffs:
                self._run_once()
            return len(self.pending_diffs) != 0
        finally:
            self.diffs = self.pending_diffs
            self.pending_diffs = []
            for d in self.diffs:
                self._merge_diff(self.data, d, self.prototype, False)
            for _, serial in self.serials.items():
                if self.is_changing(serial["root"]):
                    self._update_serial(serial)
            if deadline_handle:
                deadline_handle.cancel()
            update_task.cancel()

    # ----------------------------------------------------------------------
    def is_changing(self, obj, key=None):
        """
        判定obj最近是否有更新

        当业务数据更新导致 wait_update 返回后可以使用该函数判断本次业务数据更新是否包含特定obj或其中某个字段

        Args:
            obj (any): 任意业务对象, 包括 get_quote 返回的 quote, get_kline_serial 返回的 k_serial, get_account 返回的 account 等

            key (str/list of str): [可选]需要判断的字段，默认不指定
                                  * 不指定: 当该obj下的任意字段有更新时返回True, 否则返回 False.
                                  * str: 当该obj下的指定字段有更新时返回True, 否则返回 False.
                                  * list of str: 当该obj下的指定字段中的任何一个字段有更新时返回True, 否则返回 False.

        Returns:
            bool: 如果本次业务数据更新包含了待判定的数据则返回 True, 否则返回 False.

        Example::

            # 追踪 SHFE.cu1812 的最新价更新
            from tqsdk import TqApi, TqSim

            api = TqApi(TqSim())
            quote = api.get_quote("SHFE.cu1812")
            print(quote.last_price)
            while True:
                api.wait_update()
                if api.is_changing(quote, "last_price"):
                    print(quote.last_price)

            # 以上代码运行后的输出是这样的:
            51800.0
            51810.0
            51800.0
            ...
        """
        if obj is None:
            return False
        if not isinstance(key, list):
            key = [key] if key else []
        try:
            if isinstance(obj, pd.DataFrame):
                if id(obj) in self.serials:
                    path = self.serials[id(obj)]["root"]["_path"]
                elif len(obj) == 0:
                    return False
                else:
                    duration = int(obj["duration"].iloc[0])*1000000000
                    path = ["klines", obj["symbol"].iloc[0], str(duration)] if duration != 0 else ["ticks", obj["symbol"].iloc[0]]
            elif isinstance(obj, pd.Series):
                duration = int(obj["duration"])*1000000000
                path = ["klines", obj["symbol"], str(duration), "data", str(int(obj["id"]))] if duration != 0 else ["ticks", obj["symbol"], "data", str(int(obj["id"]))]
            else:
                path = obj["_path"]
        except (KeyError, IndexError):
            return False
        for diff in self.diffs:
            if self._is_key_exist(diff, path, key):
                return True
        return False

    # ----------------------------------------------------------------------
    def is_serial_ready(self, obj):
        """
        判断是否已经从服务器收到了所有订阅的数据

        Returns:
            bool: 返回 True 表示已经从服务器收到了所有订阅的数据

        Example::

            # 判断是否已经从服务器收到了最后 3000 根 SHFE.cu1812 的分钟线数据
            from tqsdk import TqApi, TqSim

            api = TqApi(TqSim())
            k_serial = api.get_kline_serial("SHFE.cu1812", 60, data_length=3000)
            while True:
                api.wait_update()
                print(api.is_serial_ready(k_serial))

            # 预计的输出是这样的:
            False
            False
            True
            True
            ...
        """
        return self._is_serial_ready(self.serials[id(obj)])

    # ----------------------------------------------------------------------
    def create_task(self, coro):
        """
        创建一个task

        一个task就是一个协程，task的调度是在 wait_update 函数中完成的，如果代码从来没有调用 wait_update，则task也得不到执行

        Args:
            coro (coroutine):  需要创建的协程

        Example::

            # 一个简单的task
            import asyncio
            from tqsdk import TqApi, TqSim

            async def hello():
                await asyncio.sleep(3)
                print("hello world")

            api = TqApi(TqSim())
            api.create_task(hello())
            while True:
                api.wait_update()

            #以上代码将在3秒后输出
            hello world
        """
        task = self.loop.create_task(coro)
        if asyncio.Task.current_task(loop=self.loop) is None:
            self.tasks.add(task)
            task.add_done_callback(self._on_task_done)
        return task

    # ----------------------------------------------------------------------
    def register_update_notify(self, obj=None, chan=None):
        """
        注册一个channel以便接受业务数据更新通知

        调用此函数将返回一个channel, 当obj更新时会通知该channel

        推荐使用 async with api.register_update_notify() as update_chan 来注册更新通知

        如果直接调用 update_chan = api.register_update_notify() 则使用完成后需要调用 await update_chan.close() 避免资源泄漏

        Args:
            obj (any/list of any): [可选]任意业务对象, 包括 get_quote 返回的 quote, get_kline_serial 返回的 k_serial, get_account 返回的 account 等。默认不指定，监控所有业务对象

            chan (TqChan): [可选]指定需要注册的channel。默认不指定，由本函数创建

        Example::

            # 获取 SHFE.cu1812 合约的报价
            from tqsdk import TqApi, TqSim

            async def demo():
                quote = api.get_quote("SHFE.cu1812")
                async with api.register_update_notify(quote) as update_chan:
                    async for _ in update_chan:
                        print(quote.last_price)

            api = TqApi(TqSim())
            api.create_task(demo())
            while True:
                api.wait_update()

            #以上代码将输出
            nan
            51850.0
            51850.0
            51690.0
            ...
        """
        if chan is None:
            chan = TqChan(self, last_only=True)
        if not isinstance(obj, list):
            obj = [obj] if obj else [self.data]
        for o in obj:
            listener = self.serials[id(o)]["root"]["_listener"] if isinstance(o, pd.DataFrame) else o["_listener"]
            listener.add(chan)
        return chan

    # ----------------------------------------------------------------------
    def _call_soon(self, org_call_soon, callback, *args, **kargs):
        """ioloop.call_soon的补丁, 用来追踪是否有任务完成并等待执行"""
        self.event_rev += 1
        return org_call_soon(callback, *args, **kargs)

<<<<<<< HEAD
    def _setup_connection(self, account, url, backtest, tq_url):
        """初始化数据连接"""
        if backtest:  # 如果处于回测模式则将帐号转为模拟帐号，并直接连接 openmd
            if not isinstance(account, TqSim):
                account = TqSim(account_id=self.account_id)
            url = None
        if isinstance(account, str):  # 如果帐号类型是字符串，则连接天勤客户端
            self._send_pack({
                "aid": "req_login",
                "user_name": self.account_id,
            })
            self.recv_chan.send_nowait({
                "aid":"rtn_data",
                "data":[{
                    "quotes": self._fetch_symbol_info(TqApi.DEFAULT_INS_URL),  # 获取合约信息
                    "trade": {self.account_id:{"trade_more_data": False}},  # 天勤以 mdhis_more_data 来标记账户截面发送结束
                }],
            })
            self.create_task(self._connect((url if url else "ws://127.0.0.1:7777/"), self.send_chan, self.recv_chan))  # 启动到天勤客户端的连接
        else:
            # 默认连接 opemmd, 除非使用模拟帐号并指定了 url (例如: 使用模拟帐号连接天勤客户端使用历史复盘)
            ws_md_send_chan, ws_md_recv_chan = TqChan(self), TqChan(self)
            md_url = url if url and isinstance(account, TqSim) else TqApi.DEFAULT_MD_URL
            ws_md_recv_chan.send_nowait({
                "aid": "rtn_data",
                "data": [{"quotes": self._fetch_symbol_info(TqApi.DEFAULT_INS_URL)}]
            })  # 获取合约信息
            self.create_task(self._connect(md_url, ws_md_send_chan, ws_md_recv_chan))  # 启动行情websocket连接
            if backtest:  # 如果处于回测模式，则将行情连接对接到 backtest 上
                bt_send_chan, bt_recv_chan = TqChan(self), TqChan(self)
                self.create_task(backtest._run(self, bt_send_chan, bt_recv_chan, ws_md_send_chan, ws_md_recv_chan))
                ws_md_send_chan, ws_md_recv_chan = bt_send_chan, bt_recv_chan
            if isinstance(account, TqSim):
                self.create_task(account._run(self, self.send_chan, self.recv_chan, ws_md_send_chan, ws_md_recv_chan))
            else:
                ws_td_send_chan, ws_td_recv_chan = TqChan(self), TqChan(self)
                td_url = url if url else "wss://opentd.shinnytech.com/trade/user0"
                self.create_task(self._connect(td_url, ws_td_send_chan, ws_td_recv_chan))  # 启动交易websocket连接
                self.create_task(account._run(self, self.send_chan, self.recv_chan, ws_md_send_chan, ws_md_recv_chan, ws_td_send_chan, ws_td_recv_chan))
        if tq_url:
            tq_send_chan, tq_recv_chan = TqChan(self), TqChan(self)  # 连接到天勤的channel
            self.create_task(self._connect(tq_url, tq_send_chan, tq_recv_chan))  # 启动到天勤客户端的连接
            upstream_send_chan, upstream_recv_chan = self.send_chan, self.recv_chan # 连接上游的channel
            self.send_chan, self.recv_chan = TqChan(self), TqChan(self)  # 连接到下游的channel
            self.create_task(Forwarding()._forward(self,self.send_chan,self.recv_chan,upstream_send_chan, upstream_recv_chan, tq_send_chan, tq_recv_chan))


=======
    def _setup_connection(self,):
        """初始化"""
        # 连接合约和行情服务器
        ws_md_send_chan, ws_md_recv_chan = TqChan(self), TqChan(self)
        ws_md_recv_chan.send_nowait({
            "aid": "rtn_data",
            "data": [{"quotes": self._fetch_symbol_info(self._ins_url)}]
        })  # 获取合约信息
        self.create_task(self._connect(self._md_url, ws_md_send_chan, ws_md_recv_chan))  # 启动行情websocket连接

        # 如果处于回测模式，则将行情连接对接到 backtest 上
        if self._backtest:
            bt_send_chan, bt_recv_chan = TqChan(self), TqChan(self)
            self.create_task(self._backtest._run(self, bt_send_chan, bt_recv_chan, ws_md_send_chan, ws_md_recv_chan))
            ws_md_send_chan, ws_md_recv_chan = bt_send_chan, bt_recv_chan

        # 启动TqSim或连接交易服务器
        if isinstance(self._account, TqSim):
            self.create_task(self._account._run(self, self.send_chan, self.recv_chan, ws_md_send_chan, ws_md_recv_chan))
        else:
            ws_td_send_chan, ws_td_recv_chan = TqChan(self), TqChan(self)
            self.create_task(self._connect(self._td_url, ws_td_send_chan, ws_td_recv_chan))
            self.create_task(self._account._run(self, self.send_chan, self.recv_chan, ws_md_send_chan, ws_md_recv_chan, ws_td_send_chan, ws_td_recv_chan))

        # 抄送部分数据包到天勤
        if self._tq_send_chan and self._tq_recv_chan:
            upstream_send_chan, upstream_recv_chan = self.send_chan, self.recv_chan  # 连接上游的channel
            self.send_chan, self.recv_chan = TqChan(self), TqChan(self)  # 连接到下游的channel
            from tqsdk.tqhelper import Forwarding
            self.create_task(Forwarding()._forward(self, self.send_chan, self.recv_chan, upstream_send_chan, upstream_recv_chan,
                                                  self._tq_send_chan, self._tq_recv_chan))
>>>>>>> 9578c890

    def _fetch_symbol_info(self, url):
        """获取合约信息"""
        rsp = requests.get(url, headers={"Accept": "application/json"}, timeout=30)
        rsp.raise_for_status()
        return {
            k: {
                "margin": v.get("margin"),
                "commission": v.get("commission"),
                "price_tick": v["price_tick"],
                "price_decs": v["price_decs"],
                "volume_multiple": v["volume_multiple"],
                "max_limit_order_volume": v.get("max_limit_order_volume", 0),
                "max_market_order_volume": v.get("max_market_order_volume", 0),
                "min_limit_order_volume": v.get("min_limit_order_volume", 0),
                "min_market_order_volume": v.get("min_market_order_volume", 0),
                "underlying_symbol": v.get("underlying_symbol", ""),
                "strike_price": v.get("strike_price", float("nan")),
                "change": None,
                "change_percent": None,
                "expired": v["expired"],
            } for k, v in rsp.json().items()
        }

    def _init_serial(self, root, width, default):
        last_id = root.get("last_id", -1)
        serial = {
            "root": root,
            "width": width,
            "default": default,
            "array": np.array([[i] + [default[k] if i < 0 else TqApi._get_obj(root, ["data", str(i)], default)[k] for k in default] for i in range(last_id+1-width, last_id+1)], order="F"),
            "ready": False,
            "update_row": 0,
            "all_attr": set(default.keys()) | {"id", "symbol","duration"},
            "extra_array": {},
        }
        serial["df"] = pd.DataFrame(serial["array"], columns=["id"] + list(default.keys()))
        serial["df"]["symbol"] = root["_path"][1]
        serial["df"]["duration"] = 0 if root["_path"][0] == "ticks" else int(root["_path"][-1])//1000000000
        return serial

    def _is_serial_ready(self, serial):
        if not serial["ready"]:
            serial["ready"] = serial["array"][-1, 0] != -1 and np.count_nonzero(serial["array"][:,list(serial["default"].keys()).index("datetime")+1]) == min(serial["array"][-1, 0] + 1, serial["width"])
        return serial["ready"]

    def _update_serial(self, serial):
        last_id = serial["root"].get("last_id", -1)
        array = serial["array"]
        serial["update_row"] = 0
        if self._is_serial_ready(serial):
            shift = min(last_id - int(array[-1,0]), serial["width"])
            if shift != 0:
                array[0:serial["width"]-shift] = array[shift:serial["width"]]
                for ext in serial["extra_array"].values():
                    ext[0:serial["width"]-shift] = ext[shift:serial["width"]]
                    if ext.dtype == np.float:
                        ext[serial["width"]-shift:] = np.nan
                    elif ext.dtype == np.object:
                        ext[serial["width"]-shift:] = None
                    elif ext.dtype == np.int:
                        ext[serial["width"]-shift:] = 0
                    elif ext.dtype == np.bool:
                        ext[serial["width"]-shift:] = False
                    else:
                        ext[serial["width"]-shift:] = np.nan
            serial["update_row"] = max(serial["width"]-shift-1,0)
        for i in range(serial["update_row"], serial["width"]):
            index = last_id - serial["width"] + 1 + i
            item = serial["default"] if index < 0 else TqApi._get_obj(serial["root"], ["data", str(index)], serial["default"])
            array[i] = [index] + [item[k] for k in serial["default"]]

    def _process_serial_extra_array(self, serial):
        if len(serial["df"].columns) != len(serial["all_attr"]):
            for col in set(serial["df"].columns.values) - serial["all_attr"]:
                serial["update_row"] = 0
                serial["extra_array"][col] = serial["df"][col].to_numpy()
            for col in serial["all_attr"] - set(serial["df"].columns.values):
                del serial["extra_array"][col]
            serial["all_attr"] = set(serial["df"].columns.values)
        if serial["update_row"] == serial["width"]:
            return
        symbol = serial["root"]["_path"][1]
        duration = 0 if serial["root"]["_path"][0] == "ticks" else int(serial["root"]["_path"][-1])
        cols = list(serial["extra_array"].keys())
        # 归并数据序列
        while len(cols) != 0:
            col = cols[0].split(".")[0]
            # 找相关序列，首先查找以col开头的序列
            group = [c for c in cols if c.startswith(col+".") or c == col]
            cols = [c for c in cols if c not in group]
            data = {c[len(col):]:serial["extra_array"][c][serial["update_row"]:] for c in group}
            self._process_chart_data(serial, symbol, duration, col, serial["width"]- serial["update_row"], int(serial["array"][-1,0])+1,data)
        serial["update_row"] = serial["width"]

    def _process_chart_data(self,serial, symbol, duration, col, count, right, data):
        if not data:
            return
        if ".open" in data:
            data_type = "KSERIAL"
        elif ".type" in data:
            data_type = data[".type"]
            rows = np.where(np.not_equal(data_type, None))[0]
            if len(rows) == 0:
                return
            data_type = data_type[rows[0]]
        else:
            data_type = "LINE"
        if data_type in {"LINE", "DOT", "DASH", "BAR"}:
            self._send_series_data(symbol, duration, col, {
                "type": "SERIAL",
                "range_left": right-count,
                "range_right": right-1,
                "data": data[""].tolist(),
                "style": data_type,
                "color": int(data.get(".color", [0xFFFF0000])[-1]),
                "width": int(data.get(".width", [1])[-1]),
                "board": data.get(".board", ["MAIN"])[-1],
            })
        elif data_type == "KSERIAL":
            self._send_series_data(symbol, duration, col, {
                "type": "KSERIAL",
                "range_left": right-count,
                "range_right": right-1,
                "open": data[".open"].tolist(),
                "high": data[".high"].tolist(),
                "low": data[".low"].tolist(),
                "close": data[".close"].tolist(),
                "board": data.get(".board", ["MAIN"])[-1],
            })

    def _send_series_data(self, symbol, duration, serial_id, serial_data):
        pack = {
            "aid": "set_chart_data",
            "symbol": symbol,
            "dur_nano": duration,
            "datas": {
                serial_id: serial_data,
            }
        }
        self._send_pack(pack)

    def _run_once(self):
        """执行 ioloop 直到 ioloop.stop 被调用"""
        if not self.exceptions:
            self.loop.run_forever()
        if self.exceptions:
            raise self.exceptions.pop(0)

    def _run_until_idle(self):
        """执行 ioloop 直到没有待执行任务"""
        while self.check_rev != self.event_rev:
            check_handle = self.loop.call_soon(self._check_event, self.event_rev+1)
            try:
                self._run_once()
            finally:
                check_handle.cancel()

    def _check_event(self, rev):
        self.check_rev = rev
        self.loop.stop()

    def _set_wait_timeout(self):
        self.wait_timeout = True
        self.loop.stop()

    def _on_task_done(self, task):
        """当由 api 维护的 task 执行完成后取出运行中遇到的例外并停止 ioloop"""
        try:
            exception = task.exception()
            if exception:
                self.exceptions.append(exception)
        except asyncio.CancelledError:
            pass
        finally:
            self.tasks.remove(task)
            self.loop.stop()

    async def _windows_patch(self):
        """Windows系统下asyncio不支持KeyboardInterrupt的临时补丁, 详见 https://bugs.python.org/issue23057"""
        while True:
            await asyncio.sleep(1)

    async def _notify_watcher(self):
        """将从服务器收到的通知打印出来"""
        processed_notify = set()
        notify = self._get_obj(self.data, ["notify"])
        async with self.register_update_notify(notify) as update_chan:
            async for _ in update_chan:
                all_notifies = {k for k in notify if not k.startswith("_")}
                notifies = all_notifies - processed_notify
                processed_notify = all_notifies
                for n in notifies:
                    try:
                        level = getattr(logging, notify[n]["level"])
                    except (AttributeError, KeyError):
                        level = logging.INFO
                    self.logger.log(level, "通知: %s", notify[n]["content"])

    async def _connect(self, url, send_chan, recv_chan):
        """启动websocket客户端"""
        resend_request = {}  # 重连时需要重发的请求
        while True:
            try:
                async with websockets.connect(url, max_size=None, extra_headers={"User-Agent": "tqsdk-python %s" % __version__}) as client:
                    if resend_request:
                        self.logger.warning("与 %s 的网络连接已恢复", url)
                    send_task = self.create_task(self._send_handler(client, url, resend_request, send_chan))
                    try:
                        async for msg in client:
                            self.logger.debug("websocket message received from %s: %s", url, msg)
                            await recv_chan.send(json.loads(msg))
                    finally:
                        send_task.cancel()
                        await send_task
            # 希望做到的效果是遇到网络问题可以断线重连, 但是可能抛出的例外太多了(TimeoutError,socket.gaierror等), 又没有文档或工具可以理出 try 代码中所有可能遇到的例外
            # 而这里的 except 又需要处理所有子函数及子函数的子函数等等可能抛出的例外, 因此这里只能遇到问题之后再补, 并且无法避免 false positive 和 false negative
            except (websockets.exceptions.ConnectionClosed, OSError):
                self.logger.warning("与 %s 的网络连接断开，请检查客户端及网络是否正常", url)
            await asyncio.sleep(10)

    async def _send_handler(self, client, url, resend_request, send_chan):
        """websocket客户端数据发送协程"""
        try:
            for msg in resend_request.values():
                await client.send(msg)
                self.logger.debug("websocket init message sent to %s: %s", url, msg)
            async for pack in send_chan:
                msg = json.dumps(pack)
                aid = pack.get("aid")
                if aid == "subscribe_quote":
                    resend_request["subscribe_quote"] = msg
                elif aid == "set_chart":
                    if pack["ins_list"]:
                        resend_request[pack["chart_id"]] = msg
                    else:
                        resend_request.pop(pack["chart_id"], None)
                elif aid == "req_login":
                    resend_request["req_login"] = msg
                await client.send(msg)
                self.logger.debug("websocket message sent to %s: %s", url, msg)
        except asyncio.CancelledError:  # 取消任务不抛出异常，不然等待者无法区分是该任务抛出的取消异常还是有人直接取消等待者
            pass

    async def _fetch_msg(self):
        while not self.pending_diffs:
            pack = await self.recv_chan.recv()
            if pack is None:
                return
            if not self.is_slave:
                for slave in self._slaves:
                    slave._slave_recv_pack(pack)
            self.pending_diffs.extend(pack.get("data", []))

    @staticmethod
    def _merge_diff(result, diff, prototype, persist):
        """更新业务数据,并同步发送更新通知，保证业务数据的更新和通知是原子操作"""
        for key in list(diff.keys()):
            value_type = type(diff[key])
            if value_type is str and key in prototype and not type(prototype[key]) is str:
                diff[key] = prototype[key]
            if diff[key] is None:
                if persist or "#" in prototype:
                    del diff[key]
                else:
                    dv = result.pop(key, None)
                    TqApi._notify_update(dv, True)
            elif value_type is dict or value_type is Entity:
                default = None
                tpersist = persist
                if key in prototype:
                    tpt = prototype[key]
                elif "*" in prototype:
                    tpt = prototype["*"]
                elif "@" in prototype:
                    tpt = prototype["@"]
                    default = tpt
                elif "#" in prototype:
                    tpt = prototype["#"]
                    default = tpt
                    tpersist = True
                else:
                    tpt = {}
                target = TqApi._get_obj(result, [key], default=default)
                TqApi._merge_diff(target, diff[key], tpt, tpersist)
                if len(diff[key]) == 0:
                    del diff[key]
            elif key in result and (result[key] == diff[key] or (diff[key] != diff[key] and result[key] != result[key])):
                # 判断 diff[key] != diff[key] and result[key] != result[key] 以处理 value 为 nan 的情况
                del diff[key]
            else:
                result[key] = diff[key]
        if len(diff) != 0:
            TqApi._notify_update(result, False)

    @staticmethod
    def _notify_update(target, recursive):
        """同步通知业务数据更新"""
        if isinstance(target, dict) or isinstance(target, Entity):
            for q in target["_listener"]:
                q.send_nowait(True)
            if recursive:
                for v in target.values():
                    TqApi._notify_update(v, recursive)

    @staticmethod
    def _get_obj(root, path, default=None):
        """获取业务数据"""
        # todo: support nested dict for default value
        d = root
        for i in range(len(path)):
            if path[i] not in d:
                dv = {} if i != len(path) - 1 or default is None else copy.copy(default)
                if isinstance(dv, dict) or isinstance(dv, Entity):
                    dv["_path"] = d["_path"] + [path[i]]
                    dv["_listener"] = weakref.WeakSet()
                d[path[i]] = dv
            d = d[path[i]]
        return d

    @staticmethod
    def _is_key_exist(diff, path, key):
        """判断指定数据是否存在"""
        for p in path:
            if (not isinstance(diff, dict) and not isinstance(diff, Entity)) or p not in diff:
                return False
            diff = diff[p]
        if not isinstance(diff, dict):
            return False
        for k in key:
            if k in diff:
                return True
        return len(key) == 0

    def _gen_prototype(self):
        """所有业务数据的原型"""
        return {
            "quotes": {
                "#": Quote(self),  # 行情的数据原型
            },
            "klines": {
                "*": {
                    "*": {
                        "data": {
                            "@": TqApi._gen_kline_prototype(),  # K线的数据原型
                        }
                    }
                }
            },
            "ticks": {
                "*": {
                    "data": {
                        "@": TqApi._gen_tick_prototype(),  # Tick的数据原型
                    }
                }
            },
            "trade": {
                "*": {
                    "accounts": {
                        "@": Account(self),  # 账户的数据原型
                    },
                    "orders": {
                        "@": Order(self),  # 委托单的数据原型
                    },
                    "trades": {
                        "@": Trade(self),  # 成交的数据原型
                    },
                    "positions": {
                        "@": Position(self),  # 持仓的数据原型
                    }
                }
            },
        }

    @staticmethod
    def _gen_kline_prototype():
        """K线的数据原型"""
        return {
            "datetime": 0,  # 1501080715000000000 (K线起点时间(按北京时间)，自unix epoch(1970-01-01 00:00:00 GMT)以来的纳秒数)
            "open": float("nan"),  # 51450.0 (K线起始时刻的最新价)
            "high": float("nan"),  # 51450.0 (K线时间范围内的最高价)
            "low": float("nan"),  # 51450.0 (K线时间范围内的最低价)
            "close": float("nan"),  # 51450.0 (K线结束时刻的最新价)
            "volume": 0,  # 11 (K线时间范围内的成交量)
            "open_oi": 0,  # 27354 (K线起始时刻的持仓量)
            "close_oi": 0,  # 27355 (K线结束时刻的持仓量)
        }

    @staticmethod
    def _gen_tick_prototype():
        """Tick的数据原型"""
        return {
            "datetime": 0,  # 1501074872000000000 (tick从交易所发出的时间(按北京时间)，自unix epoch(1970-01-01 00:00:00 GMT)以来的纳秒数)
            "last_price": float("nan"),  # 3887.0 (最新价)
            "average": float("nan"),  # 3820.0 (当日均价)
            "highest": float("nan"),  # 3897.0 (当日最高价)
            "lowest": float("nan"),  # 3806.0 (当日最低价)
            "ask_price1": float("nan"),  # 3886.0 (卖一价)
            "ask_volume1": 0,  # 3 (卖一量)
            "bid_price1": float("nan"),  # 3881.0 (买一价)
            "bid_volume1": 0,  # 18 (买一量)
            "volume": 0,  # 7823 (当日成交量)
            "amount": float("nan"),  # 19237841.0 (成交额)
            "open_interest": 0,  # 1941 (持仓量)
        }

    @staticmethod
    def _generate_chart_id(module, symbol, duration_seconds):
        """生成chart id"""
        chart_id = "PYSDK_" + module + "_" + uuid.uuid4().hex
        return chart_id

    @staticmethod
    def _generate_order_id():
        """生成order id"""
        return uuid.uuid4().hex

    @staticmethod
    def _get_trading_day_start_time(trading_day):
        """给定交易日, 获得交易日起始时间"""
        begin_mark = 631123200000000000  # 1990-01-01
        start_time = trading_day - 21600000000000  # 6小时
        week_day = (start_time - begin_mark) // 86400000000000 % 7
        if week_day >= 5:
            start_time -= 86400000000000 * (week_day-4)
        return start_time

    @staticmethod
    def _get_trading_day_end_time(trading_day):
        """给定交易日, 获得交易日结束时间"""
        return trading_day + 64799999999999  # 18小时

    @staticmethod
    def _get_trading_day_from_timestamp(timestamp):
        """给定时间, 获得其所属的交易日"""
        begin_mark = 631123200000000000  # 1990-01-01
        days = (timestamp - begin_mark) // 86400000000000  # 自 1990-01-01 以来的天数
        if (timestamp - begin_mark) % 86400000000000 >= 64800000000000:  # 大于18点, 天数+1
            days += 1
        week_day = days % 7
        if week_day >= 5:  # 如果是周末则移到星期一
            days += 7 - week_day
        return begin_mark + days * 86400000000000

    @staticmethod
    def _deep_copy_dict(source, dest):
        for key, value in source.items():
            if key.startswith("_"):
                continue
            if isinstance(value, dict):
                dest[key] = {}
                TqApi._deep_copy_dict(value, dest[key])
            else:
                dest[key] = value

    def _add_slave(self, slave_api):
        self._slaves.append(slave_api)
        dst = {}
        TqApi._deep_copy_dict(self.data, dst)
        slave_api._slave_recv_pack({
            "aid": "rtn_data",
            "data": [dst]
        })

    def _slave_send_pack(self, pack):
        if pack.get("aid", None) == "subscribe_quote":
            self.loop.call_soon_threadsafe(lambda: self._send_subscribe_quote(pack))
            return
        self.loop.call_soon_threadsafe(lambda: self._send_pack(pack))

    def _slave_recv_pack(self, pack):
        self.loop.call_soon_threadsafe(lambda: self.recv_chan.send_nowait(pack))

    def _send_subscribe_quote(self, pack):
        new_subscribe_set = self.requests["quotes"] | set(pack["ins_list"].split(","))
        if new_subscribe_set != self.requests["quotes"]:
            self.requests["quotes"] = new_subscribe_set
            self._send_pack({
                "aid": "subscribe_quote",
                "ins_list": ",".join(self.requests["quotes"])
            })

    def _send_pack(self, pack):
        if not self.is_slave:
            self.send_chan.send_nowait(pack)
        else:
            self._master._slave_send_pack(pack)

    def draw_text(self, base_k_dataframe, text, x=None, y=None, id=None, board="MAIN", color=0xFFFF0000):
        """
        配合天勤使用时, 在天勤的行情图上绘制一个字符串

        Args:
            base_k_dataframe (pandas.DataFrame): 基础K线数据序列, 要绘制的K线将出现在这个K线图上. 需要画图的数据以附加列的形式存在

            text (str): 要显示的字符串

            x (int): X 坐标, 以K线的序列号表示. 可选, 缺省为对齐最后一根K线,

            y (float): Y 坐标. 可选, 缺省为最后一根K线收盘价

            id (str): 字符串ID, 可选. 以相同ID多次调用本函数, 后一次调用将覆盖前一次调用的效果

            board (str): 选择图板, 可选, 缺省为 "MAIN" 表示绘制在主图

            color (ARGB): 文本颜色, 可选, 缺省为红色.

        Example::

            # 在主图最近K线的最低处标一个"最低"文字
            klines = api.get_kline_serial("SHFE.cu1905", 86400)
            indic = np.where(klines.low == klines.low.min())[0]
            value = klines.low.min()
            api.draw_text(klines, "测试413423", x=indic, y=value, color=0xFF00FF00)
        """
        if id is None:
            id = uuid.uuid4().hex
        if y is None:
            y = base_k_dataframe["close"].iloc[-1]
        serial = {
            "type": "TEXT",
            "x1": self._offset_to_x(base_k_dataframe, x),
            "y1": y,
            "text": text,
            "color": color,
            "board": board,
        }
        self._send_chart_data(base_k_dataframe, id, serial)

    def draw_line(self, base_k_dataframe, x1, y1, x2, y2, id=None, board="MAIN", line_type="LINE", color=0xFFFF0000, width=1):
        """
        配合天勤使用时, 在天勤的行情图上绘制一个直线/线段/射线

        Args:
            base_k_dataframe (pandas.DataFrame): 基础K线数据序列, 要绘制的K线将出现在这个K线图上. 需要画图的数据以附加列的形式存在

            x1 (int): 第一个点的 X 坐标, 以K线的序列号表示

            y1 (float): 第一个点的 Y 坐标

            x2 (int): 第二个点的 X 坐标, 以K线的序列号表示

            y2 (float): 第二个点的 Y 坐标

            id (str): 字符串ID, 可选. 以相同ID多次调用本函数, 后一次调用将覆盖前一次调用的效果

            board (str): 选择图板, 可选, 缺省为 "MAIN" 表示绘制在主图

            line_type ("LINE" | "SEG" | "RAY"): 画线类型, 可选, 默认为 LINE. LINE=直线, SEG=线段, RAY=射线

            color (ARGB): 线颜色, 可选, 缺省为 红色

            width (int): 线宽度, 可选, 缺省为 1
        """
        if id is None:
            id = uuid.uuid4().hex
        serial = {
            "type": line_type,
            "x1": self._offset_to_x(base_k_dataframe, x1),
            "y1": y1,
            "x2": self._offset_to_x(base_k_dataframe, x2),
            "y2": y2,
            "color": color,
            "width": width,
            "board": board,
        }
        self._send_chart_data(base_k_dataframe, id, serial)

    def draw_box(self, base_k_dataframe, x1, y1, x2, y2, id=None, board="MAIN", bg_color=0x00000000, color=0xFFFF0000, width=1):
        """
        配合天勤使用时, 在天勤的行情图上绘制一个矩形

        Args:
            base_k_dataframe (pandas.DataFrame): 基础K线数据序列, 要绘制的K线将出现在这个K线图上. 需要画图的数据以附加列的形式存在

            x1 (int): 矩形左上角的 X 坐标, 以K线的序列号表示

            y1 (float): 矩形左上角的 Y 坐标

            x2 (int): 矩形右下角的 X 坐标, 以K线的序列号表示

            y2 (float): 矩形右下角的 Y 坐标

            id (str): ID, 可选. 以相同ID多次调用本函数, 后一次调用将覆盖前一次调用的效果

            board (str): 选择图板, 可选, 缺省为 "MAIN" 表示绘制在主图

            bg_color (ARGB): 填充颜色, 可选, 缺省为 空

            color (ARGB): 边框颜色, 可选, 缺省为 红色

            width (int): 边框宽度, 可选, 缺省为 1

        Example::

            # 给主图最后5根K线加一个方框
            klines = api.get_kline_serial("SHFE.cu1905", 86400)
            api.draw_box(klines, x1=-5, y1=klines.iloc[-5].close, x2=-1, y2=klines.iloc[-1].close, width=1, color=0xFF0000FF, bg_color=0x8000FF00)
        """
        if id is None:
            id = uuid.uuid4().hex
        serial = {
            "type": "BOX",
            "x1": self._offset_to_x(base_k_dataframe, x1),
            "y1": y1,
            "x2": self._offset_to_x(base_k_dataframe, x2),
            "y2": y2,
            "bg_color": bg_color,
            "color": color,
            "width": width,
            "board": board,
        }
        self._send_chart_data(base_k_dataframe, id, serial)

    def _send_chart_data(self, base_kserial_frame, serial_id, serial_data):
        s = self.serials[id(base_kserial_frame)]
        p = s["root"]["_path"]
        symbol = p[-2]
        dur_nano = int(p[-1])
        pack = {
            "aid": "set_chart_data",
            "symbol": symbol,
            "dur_nano": dur_nano,
            "datas": {
                serial_id: serial_data,
            }
        }
        self._send_pack(pack)

    def _offset_to_x(self, base_k_dataframe, x):
        if x is None:
            return int(base_k_dataframe["id"].iloc[-1])
        elif x < 0:
            return int(base_k_dataframe["id"].iloc[-1]) + 1 + x
        elif x >= 0:
            return int(base_k_dataframe["id"].iloc[0]) + x

class Forwarding(object):
    """
    作为数据转发的中间模块, 创建与天勤的新连接, 并过滤TqApi向上游发送的数据.
    对于这个新连接: 发送所有的 set_chart_data 类型数据包,以及抄送所有的 subscribe_quote, set_chart类型数据包
    """

    async def _forward(self, api, api_send_chan, api_recv_chan, upstream_send_chan, upstream_recv_chan, tq_send_chan, tq_recv_chan):
        to_downstream_task = api.create_task(self._forward_to_downstream(api_recv_chan, upstream_recv_chan))  # 转发给下游
        to_upstream_task = api.create_task(self._forward_to_upstream(api_send_chan, upstream_send_chan, tq_send_chan))  # 转发给上游
        try:
            async for pack in tq_recv_chan:
                pass
        finally:
            to_downstream_task.cancel()
            to_upstream_task.cancel()

    async def _forward_to_downstream(self, api_recv_chan, upstream_recv_chan):
        """转发给下游"""
        async for pack in upstream_recv_chan:
            await api_recv_chan.send(pack)

    async def _forward_to_upstream(self, api_send_chan, upstream_send_chan, tq_send_chan):
        """转发给上游"""
        async for pack in api_send_chan:
            if pack["aid"] == "set_chart_data":
                await tq_send_chan.send(pack)
            elif pack["aid"] == "set_chart" or pack["aid"] == "subscribe_quote":
                await tq_send_chan.send(pack.copy())
                await upstream_send_chan.send(pack)
            else:
                await upstream_send_chan.send(pack)


class TqAccount(object):
    """天勤实盘类"""
    def __init__(self, broker_id, account_id, password, front_broker=None, front_url=None):
        """
        创建天勤实盘实例

        Args:
            broker_id (str): 期货公司, 可以在天勤终端中查看期货公司名称

            account_id (str): 帐号

            password (str): 密码

            front_broker(str): [可选]CTP交易前置的Broker ID, 用于连接次席服务器, eg: "2020"

            front_url(str): [可选]CTP交易前置地址, 用于连接次席服务器, eg: "tcp://1.2.3.4:1234/"
        """
        if bool(front_broker) != bool(front_url):
            raise Exception("front_broker 和 front_url 参数需同时填写")
        self.broker_id = broker_id
        self.account_id = account_id
        self.password = password
        self.front_broker = front_broker
        self.front_url = front_url
        self.app_id = "SHINNY_TQ_1.0"
        self.system_info = ""
        try:
            l = ctypes.c_int(344)
            buf = ctypes.create_string_buffer(l.value)
            lib_path = os.path.join(os.path.dirname(os.path.abspath(__file__)), "ctpse")
            if sys.platform.startswith("win"):
                if ctypes.sizeof(ctypes.c_voidp) == 4:
                    selib = ctypes.cdll.LoadLibrary(os.path.join(lib_path, "WinDataCollect32.dll"))
                    ret = getattr(selib, "?CTP_GetSystemInfo@@YAHPADAAH@Z")(buf, ctypes.byref(l))
                else:
                    selib = ctypes.cdll.LoadLibrary(os.path.join(lib_path, "WinDataCollect64.dll"))
                    ret = getattr(selib, "?CTP_GetSystemInfo@@YAHPEADAEAH@Z")(buf, ctypes.byref(l))
            elif sys.platform.startswith("linux"):
                selib = ctypes.cdll.LoadLibrary(os.path.join(lib_path, "LinuxDataCollect64.so"))
                ret = selib._Z17CTP_GetSystemInfoPcRi(buf, ctypes.byref(l))
            else:
                raise Exception("不支持该平台")
            if ret == 0:
                self.system_info = base64.b64encode(buf.raw[:l.value]).decode("utf-8")
            else:
                raise Exception("错误码: %d" % ret)
        except Exception as e:
            logging.getLogger("TqApi.TqAccount").warning("采集穿透式监管客户端信息失败: %s" % e)

    async def _run(self, api, api_send_chan, api_recv_chan, md_send_chan, md_recv_chan, td_send_chan, td_recv_chan):
        req = {
            "aid": "req_login",
            "bid": self.broker_id,
            "user_name": self.account_id.rsplit(".", 1)[0],
            "password": self.password,
        }
        if self.system_info:
            req["client_app_id"] = self.app_id
            req["client_system_info"] = self.system_info
        if self.front_broker:
            req["broker_id"] = self.front_broker
            req["front"] = self.front_url
        await td_send_chan.send(req)
        md_task = api.create_task(self._md_handler(api_recv_chan, md_send_chan, md_recv_chan))
        td_task = api.create_task(self._td_handler(api_recv_chan, td_send_chan, td_recv_chan))
        try:
            async for pack in api_send_chan:
                if pack["aid"] == "subscribe_quote" or pack["aid"] == "set_chart":
                    await md_send_chan.send(pack)
                elif pack["aid"] != "peek_message":
                    await td_send_chan.send(pack)
        finally:
            md_task.cancel()
            td_task.cancel()

    async def _md_handler(self, api_recv_chan, md_send_chan, md_recv_chan):
        async for pack in md_recv_chan:
            await md_send_chan.send({"aid":"peek_message"})
            await api_recv_chan.send(pack)

    async def _td_handler(self, api_recv_chan, td_send_chan, td_recv_chan):
        async for pack in td_recv_chan:
            await td_send_chan.send({"aid":"peek_message"})
            await api_recv_chan.send(pack)


class TqChan(asyncio.Queue):
    """用于协程间通讯的channel"""
    def __init__(self, api, last_only=False):
        """
        创建channel实例

        Args:
            last_only (bool): 为True时只存储最后一个发送到channel的对象
        """
        asyncio.Queue.__init__(self, loop=api.loop)
        self.api = api
        self.last_only = last_only
        self.closed = False

    async def close(self):
        """
        关闭channel

        关闭后send将不起作用,recv在收完剩余数据后会立即返回None
        """
        if not self.closed:
            self.closed = True
            await asyncio.Queue.put(self, None)

    async def send(self, item):
        """
        异步发送数据到channel中

        Args:
            item (any): 待发送的对象
        """
        if not self.closed:
            if self.last_only:
                while not self.empty():
                    asyncio.Queue.get_nowait(self)
            await asyncio.Queue.put(self, item)

    def send_nowait(self, item):
        """
        尝试立即发送数据到channel中

        Args:
            item (any): 待发送的对象

        Raises:
            asyncio.QueueFull: 如果channel已满则会抛出 asyncio.QueueFull
        """
        if not self.closed:
            if self.last_only:
                while not self.empty():
                    asyncio.Queue.get_nowait(self)
            asyncio.Queue.put_nowait(self, item)

    async def recv(self):
        """
        异步接收channel中的数据，如果channel中没有数据则一直等待

        Returns:
            any: 收到的数据，如果channel已被关闭则会立即收到None
        """
        if self.closed and self.empty():
            return None
        return await asyncio.Queue.get(self)

    def recv_nowait(self):
        """
        尝试立即接收channel中的数据

        Returns:
            any: 收到的数据，如果channel已被关闭则会立即收到None

        Raises:
            asyncio.QueueFull: 如果channel中没有数据则会抛出 asyncio.QueueEmpty
        """
        if self.closed and self.empty():
            return None
        return asyncio.Queue.get_nowait(self)

    def recv_latest(self, latest):
        """
        尝试立即接收channel中的最后一个数据

        Args:
            latest (any): 如果当前channel中没有数据或已关闭则返回该对象

        Returns:
            any: channel中的最后一个数据
        """
        while (self.closed and self.qsize() > 1) or (not self.closed and not self.empty()):
            latest = asyncio.Queue.get_nowait(self)
        return latest

    def __aiter__(self):
        return self

    async def __anext__(self):
        value = await asyncio.Queue.get(self)
        if self.closed and self.empty():
            raise StopAsyncIteration
        return value

    async def __aenter__(self):
        return self

    async def __aexit__(self, exc_type, exc, tb):
        await self.close()<|MERGE_RESOLUTION|>--- conflicted
+++ resolved
@@ -98,23 +98,7 @@
         if url and isinstance(self._account, TqAccount):
             self._td_url = url
         self.loop = asyncio.new_event_loop() if loop is None else loop  # 创建一个新的 ioloop, 避免和其他框架/环境产生干扰
-<<<<<<< HEAD
-        self.send_chan, self.recv_chan = TqChan(self), TqChan(self)  # 消息收发队列
-        self.tasks = set()  # 由api维护的所有根task，不包含子task，子task由其父task维护
-        self.exceptions = []  # 由api维护的所有task抛出的例外
-        # 处理命令行参数
-        parser = argparse.ArgumentParser()
-        parser.add_argument('--_action', type=str, required=False)
-        parser.add_argument('--_account_id', type=str, required=False)
-        parser.add_argument('--_output_file', type=str, required=False)
-        parser.add_argument('--_dt_start', type=str, required=False)
-        parser.add_argument('--_dt_end', type=str, required=False)
-        parser.add_argument('--_tq_pid', type=int, required=False)
-        parser.add_argument('--_tq_url', type=str, required=False)
-        args, unknown = parser.parse_known_args()
-=======
-
->>>>>>> 9578c890
+
         # 初始化 logger
         self.logger = logging.getLogger("TqApi")
         self.logger.setLevel(logging.INFO)
@@ -148,44 +132,7 @@
 
         # slave模式的api不需要完整初始化流程
         self.is_slave = isinstance(account, TqApi)
-<<<<<<< HEAD
-        if not self.is_slave:
-            self._slaves = []
-            if args._action == "run":
-                from tqsdk import tqhelper
-                account = args._account_id
-                report_file = open(args._output_file, "a+")
-                dt_func = lambda: int(datetime.datetime.now().timestamp() * 1e9)
-                tqhelper.setup_output_file(report_file, dt_func)
-                self.create_task(tqhelper.account_watcher(self, dt_func, report_file))
-                tqhelper.monitor_extern_process(args._tq_pid)
-            elif args._action == "backtest":
-                from tqsdk import tqhelper
-                if not isinstance(account, TqSim):
-                    account = TqSim()
-                if backtest is None:
-                    from tqsdk.backtest import TqBacktest
-                    start_date = datetime.datetime.strptime(args._dt_start, '%Y%m%d')
-                    end_date = datetime.datetime.strptime(args._dt_end, '%Y%m%d')
-                    backtest = TqBacktest(start_dt=start_date, end_dt=end_date)
-                report_file = open(args._output_file, "a+")
-                dt_func = lambda: account._get_current_timestamp()
-                tqhelper.setup_output_file(report_file, dt_func)
-                self.create_task(tqhelper.account_watcher(self, dt_func, report_file))
-                tqhelper.monitor_extern_process(args._tq_pid)
-            else:
-                if account is None:
-                    account = TqSim()
-            self.account_id = account if isinstance(account, str) else account.account_id
-            if sys.platform.startswith("win"):
-                self.create_task(self._windows_patch())  # Windows系统下asyncio不支持KeyboardInterrupt的临时补丁
-            self.create_task(self._notify_watcher())  # 监控服务器发送的通知
-            self._setup_connection(account, url, backtest, args._tq_url)  # 初始化通讯连接
-        else:
-            self._master = account
-=======
         if self.is_slave:
->>>>>>> 9578c890
             if self._master.is_slave:
                 raise Exception("不可以为slave再创建slave")
             self._master = account
@@ -942,55 +889,6 @@
         self.event_rev += 1
         return org_call_soon(callback, *args, **kargs)
 
-<<<<<<< HEAD
-    def _setup_connection(self, account, url, backtest, tq_url):
-        """初始化数据连接"""
-        if backtest:  # 如果处于回测模式则将帐号转为模拟帐号，并直接连接 openmd
-            if not isinstance(account, TqSim):
-                account = TqSim(account_id=self.account_id)
-            url = None
-        if isinstance(account, str):  # 如果帐号类型是字符串，则连接天勤客户端
-            self._send_pack({
-                "aid": "req_login",
-                "user_name": self.account_id,
-            })
-            self.recv_chan.send_nowait({
-                "aid":"rtn_data",
-                "data":[{
-                    "quotes": self._fetch_symbol_info(TqApi.DEFAULT_INS_URL),  # 获取合约信息
-                    "trade": {self.account_id:{"trade_more_data": False}},  # 天勤以 mdhis_more_data 来标记账户截面发送结束
-                }],
-            })
-            self.create_task(self._connect((url if url else "ws://127.0.0.1:7777/"), self.send_chan, self.recv_chan))  # 启动到天勤客户端的连接
-        else:
-            # 默认连接 opemmd, 除非使用模拟帐号并指定了 url (例如: 使用模拟帐号连接天勤客户端使用历史复盘)
-            ws_md_send_chan, ws_md_recv_chan = TqChan(self), TqChan(self)
-            md_url = url if url and isinstance(account, TqSim) else TqApi.DEFAULT_MD_URL
-            ws_md_recv_chan.send_nowait({
-                "aid": "rtn_data",
-                "data": [{"quotes": self._fetch_symbol_info(TqApi.DEFAULT_INS_URL)}]
-            })  # 获取合约信息
-            self.create_task(self._connect(md_url, ws_md_send_chan, ws_md_recv_chan))  # 启动行情websocket连接
-            if backtest:  # 如果处于回测模式，则将行情连接对接到 backtest 上
-                bt_send_chan, bt_recv_chan = TqChan(self), TqChan(self)
-                self.create_task(backtest._run(self, bt_send_chan, bt_recv_chan, ws_md_send_chan, ws_md_recv_chan))
-                ws_md_send_chan, ws_md_recv_chan = bt_send_chan, bt_recv_chan
-            if isinstance(account, TqSim):
-                self.create_task(account._run(self, self.send_chan, self.recv_chan, ws_md_send_chan, ws_md_recv_chan))
-            else:
-                ws_td_send_chan, ws_td_recv_chan = TqChan(self), TqChan(self)
-                td_url = url if url else "wss://opentd.shinnytech.com/trade/user0"
-                self.create_task(self._connect(td_url, ws_td_send_chan, ws_td_recv_chan))  # 启动交易websocket连接
-                self.create_task(account._run(self, self.send_chan, self.recv_chan, ws_md_send_chan, ws_md_recv_chan, ws_td_send_chan, ws_td_recv_chan))
-        if tq_url:
-            tq_send_chan, tq_recv_chan = TqChan(self), TqChan(self)  # 连接到天勤的channel
-            self.create_task(self._connect(tq_url, tq_send_chan, tq_recv_chan))  # 启动到天勤客户端的连接
-            upstream_send_chan, upstream_recv_chan = self.send_chan, self.recv_chan # 连接上游的channel
-            self.send_chan, self.recv_chan = TqChan(self), TqChan(self)  # 连接到下游的channel
-            self.create_task(Forwarding()._forward(self,self.send_chan,self.recv_chan,upstream_send_chan, upstream_recv_chan, tq_send_chan, tq_recv_chan))
-
-
-=======
     def _setup_connection(self,):
         """初始化"""
         # 连接合约和行情服务器
@@ -1022,7 +920,6 @@
             from tqsdk.tqhelper import Forwarding
             self.create_task(Forwarding()._forward(self, self.send_chan, self.recv_chan, upstream_send_chan, upstream_recv_chan,
                                                   self._tq_send_chan, self._tq_recv_chan))
->>>>>>> 9578c890
 
     def _fetch_symbol_info(self, url):
         """获取合约信息"""
@@ -1660,38 +1557,6 @@
         elif x >= 0:
             return int(base_k_dataframe["id"].iloc[0]) + x
 
-class Forwarding(object):
-    """
-    作为数据转发的中间模块, 创建与天勤的新连接, 并过滤TqApi向上游发送的数据.
-    对于这个新连接: 发送所有的 set_chart_data 类型数据包,以及抄送所有的 subscribe_quote, set_chart类型数据包
-    """
-
-    async def _forward(self, api, api_send_chan, api_recv_chan, upstream_send_chan, upstream_recv_chan, tq_send_chan, tq_recv_chan):
-        to_downstream_task = api.create_task(self._forward_to_downstream(api_recv_chan, upstream_recv_chan))  # 转发给下游
-        to_upstream_task = api.create_task(self._forward_to_upstream(api_send_chan, upstream_send_chan, tq_send_chan))  # 转发给上游
-        try:
-            async for pack in tq_recv_chan:
-                pass
-        finally:
-            to_downstream_task.cancel()
-            to_upstream_task.cancel()
-
-    async def _forward_to_downstream(self, api_recv_chan, upstream_recv_chan):
-        """转发给下游"""
-        async for pack in upstream_recv_chan:
-            await api_recv_chan.send(pack)
-
-    async def _forward_to_upstream(self, api_send_chan, upstream_send_chan, tq_send_chan):
-        """转发给上游"""
-        async for pack in api_send_chan:
-            if pack["aid"] == "set_chart_data":
-                await tq_send_chan.send(pack)
-            elif pack["aid"] == "set_chart" or pack["aid"] == "subscribe_quote":
-                await tq_send_chan.send(pack.copy())
-                await upstream_send_chan.send(pack)
-            else:
-                await upstream_send_chan.send(pack)
-
 
 class TqAccount(object):
     """天勤实盘类"""
